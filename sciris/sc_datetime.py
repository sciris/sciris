--- conflicted
+++ resolved
@@ -604,6 +604,7 @@
             newdates = newdates[0]
         return newdates
 
+
 def yeartodate(year, as_date=True):
     """
     Convert a decimal year to a date
@@ -656,42 +657,12 @@
     | *New in version 3.2.0:* "reverse" argument
     """
 
-<<<<<<< HEAD
-=======
-    def get_year_length(year):
-        """ Get the length of the year: 365 or 366 days """
-        return dt.date(year=year+1, month=1, day=1) - dt.date(year=year, month=1, day=1)
-
->>>>>>> 24fbee23
     # Handle strings and numbers
     if sc.isstring(dateobj) or isinstance(dateobj, pd.Timestamp):
         dateobj = date(dateobj, dateformat=dateformat)
-<<<<<<< HEAD
     year_part = dateobj - dt.date(year=dateobj.year, month=1, day=1)
     year_length = _get_year_length(dateobj.year)
     return dateobj.year + year_part / year_length
-=======
-    elif sc.isnumber(dateobj):
-        reverse = True
-
-    # If reverse
-    if reverse:
-        year = int(dateobj)
-        remainder = dateobj - year
-        year_days = get_year_length(year).days
-        days = int(np.round(remainder*year_days))
-        base = dt.date(year=year, month=1, day=1)
-        out = datedelta(base, days=days)
-        if not as_date:
-            out = str(out)
-
-    # Main use case
-    else:
-        year_part = dateobj - dt.date(year=dateobj.year, month=1, day=1)
-        year_length = get_year_length(dateobj.year)
-        out = dateobj.year + year_part / year_length
-    return out
->>>>>>> 24fbee23
 
 
 ###############################################################################
