'''
Test Sciris math functions.
'''

import numpy as np
import pylab as pl
import sciris as sc
import pytest


if 'doplot' not in locals(): doplot = False


def test_utils():
    sc.heading('Testing mathematical utilities')

    o = sc.objdict()

    print('Testing sc.approx()')
    assert sc.approx(2*6, 11.9999999, eps=1e-6) # Returns True
    o.approx = sc.approx([3,12,11.9], 12) # Returns array([False, True, False], dtype=bool)
    assert not o.approx[0]

    print('Testing sc.savedivide()')
    assert sc.safedivide(numerator=0, denominator=0, default=1, eps=0) == 1 # Returns 1
    o.safedivide = sc.safedivide(3, np.array([1,3,0]),-1, warn=False)  # Returns array([ 3,  1, -1])
    assert o.safedivide[-1] == -1

    print('Testing sc.isprime()')
    o.isprime = [[i**2+1,sc.isprime(i**2+1)] for i in range(10)]

    print('Testing sc.perturb()')
    o.perturb = sc.perturb(10, 0.3)

    print('Testing sc.normsum() and sc.normalize()')
    o.normsum   = sc.normsum([2,5,3,6,2,6,7,2,3,4], 100) # Scale so sum equals 100
    o.normalize = sc.normalize([2,3,7,27])
    assert o.normsum[0] == 5.0
    assert o.normalize[2] == 0.2

    print('Testing sc.inclusiverange()')
    o.inclusiverange = sc.inclusiverange(3,5,0.2)
    sc.inclusiverange()
    sc.inclusiverange(3)
    sc.inclusiverange(3,5)
    assert o.inclusiverange[-1] == 5

    print('Testing sc.randround()')
    base = np.random.randn(20)
    o.randround = sc.randround(base)
    sc.randround(base.tolist())
    sc.randround(base[0])

    print('Testing sc.cat()')
    o.cat = sc.cat(np.array([1,2,3]), [4,5], 6, copy=True)
    assert o.cat[3] == 4

    return o


def test_find():
    sc.heading('Testing find functions')

    found = sc.objdict()

    print('Testing sc.findinds()')
    found.vals = sc.findinds([2,3,6,3], 6)
    assert found.vals[0] == 2

    print('Testing sc.count()')
    found.count = sc.count([1,2,2,3], 2.0)
    assert found.count == 2

    print('Testing sc.findfirst(), sc.findlast()')
    found.first = sc.findfirst(pl.rand(10))
    found.last = sc.findlast(pl.rand(10))
    sc.findlast([1,2,3], 4, die=False)
    with pytest.raises(IndexError):
        sc.findlast([1,2,3], 4)

    print('Testing sc.findnearest()')
    found.nearest = sc.findnearest([0,2,5,8], 3)
    sc.findnearest([0,2,5,8], [3,6])
    assert found.nearest == 1

    print('Testing sc.getvalidinds(), sc.getvaliddata()')
    found.inds = sc.getvalidinds([3,5,8,13], [2000, np.nan, np.nan, 2004]) # Returns array([0,3])
    found.data = sc.getvaliddata(np.array([3,5,8,13]), np.array([2000, np.nan, np.nan, 2004])) # Returns array([3,13])
    assert found.inds[-1] == 3
    assert found.data[-1] == 13

    print('Testing sc.sanitize()')
    sanitized,inds = sc.sanitize(np.array([3, 4, np.nan, 8, 2, np.nan, np.nan, np.nan, 8]), returninds=True)
    sanitized      = sc.sanitize(np.array([3, 4, np.nan, 8, 2, np.nan, np.nan, np.nan, 8]), replacenans=True)
    sanitized      = sc.sanitize(np.array([3, 4, np.nan, 8, 2, np.nan, np.nan, np.nan, 8]), replacenans=0)
    found.sanitized = sanitized

    print('Testing sc.numdigits()')
    found.numdigits = sc.numdigits(1234)
    found.numdigits_max = max(sc.numdigits([10, 200, 30000]))
    found.numdigits_dec = sc.numdigits(0.01)
    assert found.numdigits == 4
    assert found.numdigits_max == 5
    assert found.numdigits_dec == -2

    return found


def test_smooth(doplot=doplot):
    sc.heading('Testing smoothing')

    print('Testing sc.smooth()')
    data = pl.randn(200,100)
    smoothdata = sc.smooth(data,10)

    print('Testing sc.smoothinterp()')
    n = 20
    x1 = pl.arange(n)
    y1 = pl.randn(n)
    x2 = pl.linspace(-5,n+5,100)
    y2 = sc.smoothinterp(x2, x1, y1)

    if doplot:
        pl.subplot(3,1,1)
        pl.pcolor(data)
        pl.subplot(3,1,2)
        pl.pcolor(smoothdata)
        pl.subplot(3,1,3)
        pl.scatter(x1, y1)
        pl.plot(x2, y2)
        pl.show()

    return smoothdata


def test_gauss1d(doplot=doplot):
    sc.heading('Testing Gaussian 1D smoothing')

    # Setup
    n = 20
    x = np.sort(pl.rand(n))
    y = (x-0.3)**2 + 0.2*pl.rand(n)

    # Smooth
    yi = sc.gauss1d(x, y)
    yi2 = sc.gauss1d(x, y, scale=0.3)
    xi3 = pl.linspace(0, 1, n)
    yi3 = sc.gauss1d(x, y, xi3)

    # Plot oiginal and interpolated versions
    if doplot:
        kw = dict(alpha=0.5, lw=2, marker='o')
        pl.figure()
        pl.scatter(x, y,  label='Original')
        pl.plot(x, yi,    label='Default smoothing', **kw)
        pl.plot(x, yi2,   label='More smoothing', **kw)
        pl.plot(xi3, yi3, label='Uniform spacing', **kw)
        pl.legend()
        pl.show()

    return yi3


def test_gauss2d(doplot=doplot):
    sc.heading('Testing Gaussian 2D smoothing')

    # Parameters
    x = np.random.rand(40)
    y = np.random.rand(40)
    z = 1-(x-0.5)**2 + (y-0.5)**2

    # Method 1 -- form grid
<<<<<<< HEAD
    xi = pl.linspace(0,1,20)
    yi = pl.linspace(0,1,20)
=======
    xi = np.linspace(0,1,20)
    yi = np.linspace(0,1,20)
>>>>>>> fc9930a1
    zi = sc.gauss2d(x, y, z, xi, yi, scale=0.1, grid=True)

    # Method 2 -- use points directly
    xi2 = np.random.rand(400)
    yi2 = np.random.rand(400)
    zi2 = sc.gauss2d(x, y, z, xi2, yi2, scale=0.1, grid=False)

    if doplot:
        sc.scatter3d(x, y, z, c=z)
        sc.surf3d(zi)
        sc.scatter3d(xi2, yi2, zi2, c=zi2)
        pl.show()

    return zi


#%% Run as a script
if __name__ == '__main__':
    sc.tic()

    doplot = True

    other = test_utils()
    found = test_find()
    smoothed = test_smooth(doplot)
    gauss1d = test_gauss1d(doplot)
    gauss2d = test_gauss2d(doplot)

    sc.toc()
    print('Done.')<|MERGE_RESOLUTION|>--- conflicted
+++ resolved
@@ -170,13 +170,8 @@
     z = 1-(x-0.5)**2 + (y-0.5)**2
 
     # Method 1 -- form grid
-<<<<<<< HEAD
-    xi = pl.linspace(0,1,20)
-    yi = pl.linspace(0,1,20)
-=======
     xi = np.linspace(0,1,20)
     yi = np.linspace(0,1,20)
->>>>>>> fc9930a1
     zi = sc.gauss2d(x, y, z, xi, yi, scale=0.1, grid=True)
 
     # Method 2 -- use points directly
